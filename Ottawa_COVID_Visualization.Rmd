---
title: "Ottawa COVID-19 Projections"
output:
  html_document:
    theme: cosmo
  word_document: default
  pdf_document: default
---

```{r setup, include=FALSE}
knitr::opts_chunk$set(echo = TRUE)
```

## Overview
The charts below show projected hospital resource use for COVID-19 patients in the Ottawa area. 

This page is private and provisional. Do not circulate. See the bottom of page for [contacts](#contact) and further details. 

### Key model parameters
1) *Projections are based on reported daily hospital Ottawa census.* 
    - Census is defined as the number of hospitalized patients in a given day 
<<<<<<< HEAD
    - Daily hospital use reported by Ottawa Public Health as of March 31, 2020. Work to incorporate regional data rather than just Ottawa cases is ongoing.
=======
    - Daily hospital use reported by Ottawa Public Health as of March 29, 2020. Work to incorporate regional data rather than just Ottawa cases is ongoing.
>>>>>>> c757238a
    - Ottawa COVID-19 bed census = 21 patients on March 29, 2020. 
    - Doubling time (time for number of hospitalized COVID-19 patients to double) of 3 days from March 20 to 29, 2020. Projections initialized with 4 day hospital doubling time. 
2) *Scenarios based on effective physical distancing.* Effectiveness of preventive measures is the most influential parameter for all model platforms and projections - and hence the most important source of projection uncertainty.
    - Scenarios reflect the potential reduction in people's contact in the community. 
    - Physical distancing reduces hospital doubling time from **4 days (current) to:**
        - **12.1 days with 50% physical distancing** 
        - **21.5 days with 60% physical distancing**
        - **103 days with 70% physical distancing**
3) *Projections are based on the [CHIME model](https://penn-chime.phl.io/) v1.1.0 developed by the University of Pennsylvania Health System.* The projections can be updated for other models.
4) *Model parameters other than Ottawa hospital use are aligned with [COVID-19-MC](https://www.covid-19-mc.ca/interactive-model) and [Tuite, Fisman, et al.](https://www.medrxiv.org/content/10.1101/2020.03.24.20042705v1) models where possible, with updates based on [Verity et al. (Lancet, March 20, 2020)](https://www.thelancet.com/journals/laninf/article/PIIS1473-3099(20)30243-7/fulltext)* Model parameters are [here](#parameters).

```{r, echo=FALSE, warning=FALSE, message=FALSE}
library(plotly)
ott_projections <- read.csv(file.path(getwd(), "Data/Ottawa_hospitalization_estimates_COVID.csv"))
ott_observed <- read.csv(file.path(getwd(), "Data/Observed data/Ottawa_Observed_COVID_Hospital_Use.csv"))
CHIME_input_display <- read.csv(file.path(getwd(),"Data/CHIME_input_display.csv"))
```

## Hospitalization projections

Web version of visualizations are interactive. Click or over over top right of visualization for how to download, zoom and pan.

### Total projections

```{r, echo=FALSE, warning=FALSE, message=FALSE}
source("R/covid_visualization.R")
hosp_visualization(ott_projections, ott_observed, "census_acute_care_p_ICU", title = "Projected census of COVID-19 hospitalizations in Ottawa", y_label = "Census (# of patients)")
```

### Daily projections

```{r, echo=FALSE, warning=FALSE, message=FALSE}
source("R/covid_visualization.R")
hosp_visualization(ott_projections, ott_observed, "new_acute_care_p_ICU", title = "Projected daily COVID-19 hospitalizations in Ottawa", y_label = "Census (# of patients)")
```

## ICU projections

### Total projections

```{r, echo=FALSE, warning=FALSE, message=FALSE}
source("R/covid_visualization.R")
hosp_visualization(ott_projections, ott_observed, "census_ICU", title = "Projected census of COVID-19 ICU patients in Ottawa", y_label = "Census (# of patients)")
```

### Daily projections

```{r, echo=FALSE, warning=FALSE, message=FALSE}
source("R/covid_visualization.R")
hosp_visualization(ott_projections, ott_observed, "new_ICU", title = "Projected daily COVID-19 ICU admissions in Ottawa", y_label = "Census (# of patients)")
```

## Ventilator projections

### Total projections

```{r, echo=FALSE, warning=FALSE, message=FALSE}
source("R/covid_visualization.R")
hosp_visualization(ott_projections, ott_observed, "census_vents", title = "Projected census of COVID-19 ventilator usage in Ottawa", y_label = "Census (# of patients)")
```

### Daily projections

```{r, echo=FALSE, warning=FALSE, message=FALSE}
source("R/covid_visualization.R")
hosp_visualization(ott_projections, ott_observed, "new_vents", title = "Projected daily COVID-19 ventilator usage in Ottawa", y_label = "Census (# of patients)")
```

## Death projections

Death projections were made using existing data from Ottawa Public Health and probability data from [Tuite, Fisman, et al.](https://www.medrxiv.org/content/10.1101/2020.03.24.20042705v1) These projections assume all hospital deaths are in the ICU. Model parameters are [here](#parameters).

### Total projections

```{r, echo=FALSE, warning=FALSE, message=FALSE}
source("R/covid_visualization.R")
death_visualization(ott_projections, ott_observed, "cumulative_deaths", title = "Projected number of COVID-19 total hospital deaths in Ottawa", y_label = "# of patients")
```

### Daily projections

```{r, echo=FALSE, warning=FALSE, message=FALSE}
source("R/covid_visualization.R")
death_visualization(ott_projections, ott_observed, "new_deaths", title = "Projected number of COVID-19 daily hospital deaths in Ottawa", y_label = "# of patients")
```

## Input parameters {#parameters}

Below are tables illustrating the inputted parameters and data obtained to generate the projection charts

```{r, echo=FALSE, warning=FALSE, message=FALSE}
library(DT)
datatable(CHIME_input_display)
```

## Data used to plot visualizations

```{r, echo=FALSE, warning=FALSE, message=FALSE}
datatable(ott_projections, options = list(scrollX = TRUE))
datatable(ott_observed, options = list(scrollX = TRUE))
```

## Contact {#contact}
Created at the Ottawa Hospital with input from Ottawa Public Health.

**Contacts:**

Doug Manuel [dmanuel@ohri.ca](mailto:dmanuel@ohri.ca)

Warsame Yusuf [waryusuf@ohri.ca](mailto:waryusuf@ohri.ca)

Alan Forster

## Changelog

### V0.2.0

Projections added for daily admissions

Projections added for daily and total deaths in hospital

Updated Ottawa hospital census data to 2020-03-31.

Overview updated.

### V0.1.0 
2020-04-01

Initial projections based on Ottawa hospital census data to 2020-03-29.

Key parameters:

- Census (acute and ICU) = 21 patients
- Hospital bed doubling time = 4 days
- Model Projections are based on the [CHIME model](https://penn-chime.phl.io/) v1.1.0

## Roadmap
The main purpose of this site is to visualize Ottawa-based projections for models performed by other teams.

- Add mortality projections for hospitalized patients.
- Add plots for new admissions.
<<<<<<< HEAD
- Add plot for observed hospital census trend, with estimated doubling time.  
=======
- Add plot for observed hospital census trend, with estimated doubling time. 
>>>>>>> c757238a
<|MERGE_RESOLUTION|>--- conflicted
+++ resolved
@@ -19,11 +19,7 @@
 ### Key model parameters
 1) *Projections are based on reported daily hospital Ottawa census.* 
     - Census is defined as the number of hospitalized patients in a given day 
-<<<<<<< HEAD
     - Daily hospital use reported by Ottawa Public Health as of March 31, 2020. Work to incorporate regional data rather than just Ottawa cases is ongoing.
-=======
-    - Daily hospital use reported by Ottawa Public Health as of March 29, 2020. Work to incorporate regional data rather than just Ottawa cases is ongoing.
->>>>>>> c757238a
     - Ottawa COVID-19 bed census = 21 patients on March 29, 2020. 
     - Doubling time (time for number of hospitalized COVID-19 patients to double) of 3 days from March 20 to 29, 2020. Projections initialized with 4 day hospital doubling time. 
 2) *Scenarios based on effective physical distancing.* Effectiveness of preventive measures is the most influential parameter for all model platforms and projections - and hence the most important source of projection uncertainty.
@@ -165,8 +161,4 @@
 
 - Add mortality projections for hospitalized patients.
 - Add plots for new admissions.
-<<<<<<< HEAD
-- Add plot for observed hospital census trend, with estimated doubling time.  
-=======
-- Add plot for observed hospital census trend, with estimated doubling time. 
->>>>>>> c757238a
+- Add plot for observed hospital census trend, with estimated doubling time. 