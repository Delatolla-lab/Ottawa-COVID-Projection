--- conflicted
+++ resolved
@@ -4,7 +4,7 @@
 <head>
     <meta charset="utf-8">
 <meta name="viewport" content="width=device-width, initial-scale=1.0">
-<meta name="generator" content="Hugo 0.68.3" />
+<meta name="generator" content="Hugo 0.69.0" />
 
 
 <title> - Ottawa COVID19</title>
@@ -85,21 +85,13 @@
                     
                         <a 
                             class="dropdown-item" 
-<<<<<<< Updated upstream
                             href="/#peak-hosp-projections">
-=======
-                            href="/#peak-hospitalization-projections">
->>>>>>> Stashed changes
                             Peak hospitalization projections
                         </a>
                     
                         <a 
                             class="dropdown-item" 
-<<<<<<< Updated upstream
                             href="/#acute-care-projections">
-=======
-                            href="/#acute-care-hospitalization-projections">
->>>>>>> Stashed changes
                             Acute Care Projections
                         </a>
                     
@@ -121,7 +113,6 @@
                             Mortality Projections
                         </a>
                     
-<<<<<<< Updated upstream
                         <a 
                             class="dropdown-item" 
                             href="/more/#distancing">
@@ -134,8 +125,6 @@
                             Flattening the curve
                         </a>
                     
-=======
->>>>>>> Stashed changes
                     </div>
                 </li>
                 
@@ -147,35 +136,9 @@
                 
             
                 
-<<<<<<< Updated upstream
                     <li class="nav-item">
                         <a class="nav-link" href="/more/">More</a>
                     </li>
-=======
-                <li class="nav-item dropdown">
-                    <a 
-                        class="nav-link dropdown-toggle" id="navbarDropdownMenuLink" href="#" role="button"
-                        data-toggle="dropdown" aria-haspopup="true" aria-expanded="false">
-                        More
-                    </a>
-                    <div 
-                        class="dropdown-menu navbar-dropdown" aria-labelledby="navbarDropdownMenuLink" id="viz-dropdown">
-                    
-                        <a 
-                            class="dropdown-item" 
-                            href="/more/#physical-distance-image">
-                            Physical distancing
-                        </a>
-                    
-                        <a 
-                            class="dropdown-item" 
-                            href="/more/#flatten-image">
-                            Flattening the curve
-                        </a>
-                    
-                    </div>
-                </li>
->>>>>>> Stashed changes
                 
             
                 
@@ -235,11 +198,7 @@
 <p>If a person who had close contact with 10 people per day before the COVID-19 pandemic now has close contact with three people per day, their physical distancing score is 70 percent. If they have contact with five people per day, their score is 50 percent.</p>
 <p>In these projection models, a 70 percent physical distancing scenario means that on average the people of Ottawa have reduced their close contacts by 70 percent. Some people, like essential workers, cannot reduce their number of close contacts.</p>
 <p>See <a href="/model">model</a> for a technical discussion about how physical distancing affects COVID-19 infectivity.</p>
-<<<<<<< Updated upstream
-<div class="more-info-images">
-=======
 <div id="physical-distance-image" class="more-info-images">
->>>>>>> Stashed changes
 <figure>
 <img src="/images/176989- infographic 50 percent.png"
   alt="50% reduction in physical distanicng. One person infects 1.25 people on day 5 and 15 people on day 30" />
