--- conflicted
+++ resolved
@@ -67,11 +67,7 @@
       
       <guid>/roadmap/</guid>
       <description> The main purpose of this site is to visualize Ottawa-based projections for models performed by other teams.
-<<<<<<< HEAD
- Review and update model parameters based on recent published studies. Priories for review:  ventilated patients deaths   </description>
-=======
  Review and update model parameters based on recent published studies. Priories for review:  ventilated patients deaths  Add plot for observed hospital census trend, with estimated doubling time.  </description>
->>>>>>> f70d62e5
     </item>
     
   </channel>
