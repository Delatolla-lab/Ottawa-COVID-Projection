<?xml version="1.0" encoding="utf-8" standalone="yes"?>
<rss version="2.0" xmlns:atom="http://www.w3.org/2005/Atom">
  <channel>
    <title>Ottawa COVID Projections on Ottawa COVID19</title>
    <link>/</link>
    <description>Recent content in Ottawa COVID Projections on Ottawa COVID19</description>
    <generator>Hugo -- gohugo.io</generator>
    <language>en-us</language>
    <lastBuildDate>Thu, 05 May 2016 21:48:51 -0700</lastBuildDate>
    
	<atom:link href="/index.xml" rel="self" type="application/rss+xml" />
    
    
    <item>
      <title>Model parameters</title>
      <link>/model/</link>
      <pubDate>Thu, 05 May 2016 21:48:51 -0700</pubDate>
      
      <guid>/model/</guid>
      <description>Projections are based on the reported daily hospital census for Ottawa.
 Census is defined as the number of hospitalized patients each day
 Daily hospital use reported by Ottawa Public Health. There is discussion to incorporate regional data rather than just cases from Ottawa hospitals.
 Doubling time (time it takes for the number of hospitalized COVID-19 patients to double) of 3 days from March 17 to 25, 2020.</description>
    </item>
    
    <item>
      <title></title>
      <link>/more/</link>
      <pubDate>Mon, 01 Jan 0001 00:00:00 +0000</pubDate>
      
      <guid>/more/</guid>
      <description>Model use There are two main uses of the projections:
Short-term projections (2 to 4 weeks) to inform the immediate need for hospital and critical care services for COVID-19 patients.
 Long-term projections (6 weeks to 10 months) to assess how to ‘flatten the curve’.
   Model accuracy Creating accurate, long-range projections to predict the spread COVID-19 is difficult. It’s akin to forecasting when a hurricane will make landfall when it is still thousands of kilometers out at sea.</description>
    </item>
    
    <item>
      <title>Changelog</title>
      <link>/change-log/</link>
      <pubDate>Mon, 01 Jan 0001 00:00:00 +0000</pubDate>
      
      <guid>/change-log/</guid>
      <description>V1.1.4 2020-04-11
 Updated Ottawa hospital census data to 2020-04-10 COVID-19 icon added to navbar. No change in model parameters.   V1.1.3 2020-04-10
 Updated Ottawa hospital census data to 2020-04-09 No change in model parameters. Improvements to figures.   V1.1.2 2020-04-09
 Updated Ottawa hospital census data to 2020-04-08 Used doubling time of 4 days as opposed to first hospitalization date to generate projections Improvements to documentation, including additional figures   V1.</description>
    </item>
    
    <item>
      <title>Contact</title>
      <link>/contact/</link>
      <pubDate>Mon, 01 Jan 0001 00:00:00 +0000</pubDate>
      
      <guid>/contact/</guid>
      <description>Media contact: Michaela Schreiter, Media Relations Officer, The Ottawa Hospital, mschreiter@toh.ca ph: 613-222-7674
Science contacts: Doug Manuel dmanuel@ohri.ca, Warsame Yusuf waryusuf@ohri.ca, Alan Forster
<<<<<<< HEAD
Acknowledgements for website and content: Warsame Yusuf, Rostyslav Vyuha, Yulric Sequeira, Andrew Fitches, and others on Big Life Lab team.
Supporting Ottawa Public Health epidemiologist: Amira Ali, Jacqueline Willmore, Dara Spatz</description>
=======
Acknowledgements for website and content: Warsame Yusuf, Rostyslav Vyuha, Yulric Sequeira, Andrew Fitches, and others on Big Life Lab team.</description>
>>>>>>> 91cf50e7
    </item>
    
    <item>
      <title>Roadmap</title>
      <link>/roadmap/</link>
      <pubDate>Mon, 01 Jan 0001 00:00:00 +0000</pubDate>
      
      <guid>/roadmap/</guid>
      <description> The main purpose of this site is to visualize Ottawa-based projections for models performed by other teams.
 Review and update model parameters based on recent published studies. Priories for review:  ventilated patients deaths  Add plot for observed hospital census trend, with estimated doubling time.  </description>
    </item>
    
  </channel>
</rss><|MERGE_RESOLUTION|>--- conflicted
+++ resolved
@@ -55,12 +55,8 @@
       <guid>/contact/</guid>
       <description>Media contact: Michaela Schreiter, Media Relations Officer, The Ottawa Hospital, mschreiter@toh.ca ph: 613-222-7674
 Science contacts: Doug Manuel dmanuel@ohri.ca, Warsame Yusuf waryusuf@ohri.ca, Alan Forster
-<<<<<<< HEAD
 Acknowledgements for website and content: Warsame Yusuf, Rostyslav Vyuha, Yulric Sequeira, Andrew Fitches, and others on Big Life Lab team.
 Supporting Ottawa Public Health epidemiologist: Amira Ali, Jacqueline Willmore, Dara Spatz</description>
-=======
-Acknowledgements for website and content: Warsame Yusuf, Rostyslav Vyuha, Yulric Sequeira, Andrew Fitches, and others on Big Life Lab team.</description>
->>>>>>> 91cf50e7
     </item>
     
     <item>
