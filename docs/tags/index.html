<!DOCTYPE html>
<html lang="en-us">

<head>
    <meta charset="utf-8">
<meta name="viewport" content="width=device-width, initial-scale=1.0">
<meta name="generator" content="Hugo 0.68.3" />


<title>Tags - Ottawa COVID19</title>
<meta property="og:title" content="Tags - Ottawa COVID19">




<link href="https://fonts.googleapis.com/css?family=Open+Sans:400,600" rel="stylesheet">

<script async src="https://www.googletagmanager.com/gtag/js?id=UA-162991337-1"></script>
<script>
  window.dataLayer = window.dataLayer || [];
  function gtag() { dataLayer.push(arguments); }
  gtag('js', new Date());

  gtag('config', 'UA-162991337-1');
</script>
<script src="/js/app.js"></script>
<link rel="stylesheet" href="https://stackpath.bootstrapcdn.com/bootstrap/4.4.1/css/bootstrap.min.css"
  integrity="sha384-Vkoo8x4CGsO3+Hhxv8T/Q5PaXtkKtu6ug5TOeNV6gBiFeWPGFN9MuhOf23Q9Ifjh" crossorigin="anonymous">
<script src="https://code.jquery.com/jquery-3.4.1.min.js"></script>
<script src="https://stackpath.bootstrapcdn.com/bootstrap/4.4.1/js/bootstrap.min.js"
  integrity="sha384-wfSDF2E50Y2D1uUdj0O3uMBJnjuUD4Ih7YwaYd1iqfktj0Uod8GCExl3Og8ifwB6" crossorigin="anonymous"></script>
<link rel="stylesheet" href="/css/app.css" />


<link href='/favicon.png' rel='icon' type='image/x-icon' />









<link href="/tags/index.xml" rel="alternate" type="application/rss+xml" title="Ottawa COVID19" />



<link rel="stylesheet" href="/css/fonts.css" media="all">
<link rel="stylesheet" href="/css/main.css" media="all">


</head>

<body>
    <div class="wrapper">
        <nav class="navbar fixed-top navbar-expand-lg navbar-blue navbar-dark">
    <a class="navbar-brand" href="#">
        <img src="/images/logo.svg"
        style="width:40px;">
        <span>Ottawa COVID-19</span>
    </a>

    <button class="navbar-toggler" type="button" data-toggle="collapse" data-target="#navbarSupportedContent"
        aria-controls="navbarSupportedContent" aria-expanded="false" aria-label="Toggle navigation">
        <span class="navbar-toggler-icon"></span>
    </button>

    <div class="collapse navbar-collapse" id="navbarSupportedContent">
        <ul class="navbar-nav ml-auto">
            
                
                    <li class="nav-item">
                        <a class="nav-link" href="/">Home</a>
                    </li>
                
            
                
                <li class="nav-item dropdown">
                    <a 
                        class="nav-link dropdown-toggle" id="navbarDropdownMenuLink" href="#" role="button"
                        data-toggle="dropdown" aria-haspopup="true" aria-expanded="false">
                        Visualizations
                    </a>
                    <div 
                        class="dropdown-menu navbar-dropdown" aria-labelledby="navbarDropdownMenuLink" id="viz-dropdown">
                    
                        <a 
                            class="dropdown-item" 
<<<<<<< Updated upstream
                            href="/#peak-hosp-projections">
=======
                            href="/#peak-hospitalization-projections">
>>>>>>> Stashed changes
                            Peak hospitalization projections
                        </a>
                    
                        <a 
                            class="dropdown-item" 
<<<<<<< Updated upstream
                            href="/#acute-care-projections">
=======
                            href="/#acute-care-hospitalization-projections">
>>>>>>> Stashed changes
                            Acute Care Projections
                        </a>
                    
                        <a 
                            class="dropdown-item" 
                            href="/#icu-projections">
                            ICU Projections
                        </a>
                    
                        <a 
                            class="dropdown-item" 
                            href="/#ventilator-projections">
                            Ventilator Projections
                        </a>
                    
                        <a 
                            class="dropdown-item" 
                            href="/#deaths">
                            Mortality Projections
                        </a>
                    
<<<<<<< Updated upstream
                        <a 
                            class="dropdown-item" 
                            href="/more/#distancing">
                            Physical distancing
                        </a>
                    
                        <a 
                            class="dropdown-item" 
                            href="/more/#flatten-curve">
                            Flattening the curve
                        </a>
                    
=======
>>>>>>> Stashed changes
                    </div>
                </li>
                
            
                
                    <li class="nav-item">
                        <a class="nav-link" href="/model/">Model</a>
                    </li>
                
            
                
<<<<<<< Updated upstream
                    <li class="nav-item">
                        <a class="nav-link" href="/more/">More</a>
                    </li>
=======
                <li class="nav-item dropdown">
                    <a 
                        class="nav-link dropdown-toggle" id="navbarDropdownMenuLink" href="#" role="button"
                        data-toggle="dropdown" aria-haspopup="true" aria-expanded="false">
                        More
                    </a>
                    <div 
                        class="dropdown-menu navbar-dropdown" aria-labelledby="navbarDropdownMenuLink" id="viz-dropdown">
                    
                        <a 
                            class="dropdown-item" 
                            href="/more/#physical-distance-image">
                            Physical distancing
                        </a>
                    
                        <a 
                            class="dropdown-item" 
                            href="/more/#flatten-image">
                            Flattening the curve
                        </a>
                    
                    </div>
                </li>
>>>>>>> Stashed changes
                
            
                
                    <li class="nav-item">
                        <a class="nav-link" href="/contact/">Contact</a>
                    </li>
                
            
                
                    <li class="nav-item">
                        <a class="nav-link" href="/change-log/">Changelog</a>
                    </li>
                
            
        </ul>
    </div>
</nav>

<main class="content" role="main">

  
  <div class="archive">
    
    
    
  </div>

</main>

<div class="footer-partial" style="display: flex; padding: 0 25%;">
  <div style="align-self: center;">
    <img src="/images/uottawa-logo.png" style="width: 100%;" />
  </div>
  <div style="align-self: center;">
    <img src="/images/toh-logo.jpg" style="width: 100%;" />
  </div>
  <div>
    <img src="/images/oph-logo.png" style="width: 100%;" />
  </div>
</div>

<div style="display: flex; justify-content: center; margin-bottom: 20px;">
  <span style="align-self: center; margin-right: 10px; font-weight: bold;">MADE BY</span>
  <img src="/images/pbl-logo.png" />
</div>
  

  
<|MERGE_RESOLUTION|>--- conflicted
+++ resolved
@@ -4,7 +4,7 @@
 <head>
     <meta charset="utf-8">
 <meta name="viewport" content="width=device-width, initial-scale=1.0">
-<meta name="generator" content="Hugo 0.68.3" />
+<meta name="generator" content="Hugo 0.69.0" />
 
 
 <title>Tags - Ottawa COVID19</title>
@@ -87,21 +87,13 @@
                     
                         <a 
                             class="dropdown-item" 
-<<<<<<< Updated upstream
                             href="/#peak-hosp-projections">
-=======
-                            href="/#peak-hospitalization-projections">
->>>>>>> Stashed changes
                             Peak hospitalization projections
                         </a>
                     
                         <a 
                             class="dropdown-item" 
-<<<<<<< Updated upstream
                             href="/#acute-care-projections">
-=======
-                            href="/#acute-care-hospitalization-projections">
->>>>>>> Stashed changes
                             Acute Care Projections
                         </a>
                     
@@ -123,7 +115,6 @@
                             Mortality Projections
                         </a>
                     
-<<<<<<< Updated upstream
                         <a 
                             class="dropdown-item" 
                             href="/more/#distancing">
@@ -136,8 +127,6 @@
                             Flattening the curve
                         </a>
                     
-=======
->>>>>>> Stashed changes
                     </div>
                 </li>
                 
@@ -149,35 +138,9 @@
                 
             
                 
-<<<<<<< Updated upstream
                     <li class="nav-item">
                         <a class="nav-link" href="/more/">More</a>
                     </li>
-=======
-                <li class="nav-item dropdown">
-                    <a 
-                        class="nav-link dropdown-toggle" id="navbarDropdownMenuLink" href="#" role="button"
-                        data-toggle="dropdown" aria-haspopup="true" aria-expanded="false">
-                        More
-                    </a>
-                    <div 
-                        class="dropdown-menu navbar-dropdown" aria-labelledby="navbarDropdownMenuLink" id="viz-dropdown">
-                    
-                        <a 
-                            class="dropdown-item" 
-                            href="/more/#physical-distance-image">
-                            Physical distancing
-                        </a>
-                    
-                        <a 
-                            class="dropdown-item" 
-                            href="/more/#flatten-image">
-                            Flattening the curve
-                        </a>
-                    
-                    </div>
-                </li>
->>>>>>> Stashed changes
                 
             
                 
