--- conflicted
+++ resolved
@@ -1,7 +1,3 @@
-<<<<<<< HEAD
-console.log(window.location.hash)
-=======
->>>>>>> 283c635f
 var hash = window.location.hash;
 window.location.hash = "";
 
@@ -11,8 +7,6 @@
             e.preventDefault();
         })
 
-<<<<<<< HEAD
-=======
         // Set the image width to 100% for the peak hispitalization grpahs so it works
         // well on mobiles
         document.getElementById("peak-hospitalization-projections").querySelector("img").style = "width: 100%;"
@@ -36,7 +30,6 @@
             }
         })
 
->>>>>>> 283c635f
         if (hash) {
             var NavbarHeight = 70;
             window.scroll({
