<!DOCTYPE html>
<html lang="en-us">

<head>
    <meta charset="utf-8">
<meta name="viewport" content="width=device-width, initial-scale=1.0">
<meta name="generator" content="Hugo 0.68.3" />


<title>Contact - Ottawa COVID19</title>
<meta property="og:title" content="Contact - Ottawa COVID19">




<link href="https://fonts.googleapis.com/css?family=Open+Sans:400,600" rel="stylesheet">

<script async src="https://www.googletagmanager.com/gtag/js?id=UA-162991337-1"></script>
<script>
  window.dataLayer = window.dataLayer || [];
  function gtag() { dataLayer.push(arguments); }
  gtag('js', new Date());

  gtag('config', 'UA-162991337-1');
</script>
<script src="/js/app.js"></script>
<link rel="stylesheet" href="https://stackpath.bootstrapcdn.com/bootstrap/4.4.1/css/bootstrap.min.css"
  integrity="sha384-Vkoo8x4CGsO3+Hhxv8T/Q5PaXtkKtu6ug5TOeNV6gBiFeWPGFN9MuhOf23Q9Ifjh" crossorigin="anonymous">
<script src="https://code.jquery.com/jquery-3.4.1.min.js"></script>
<script src="https://stackpath.bootstrapcdn.com/bootstrap/4.4.1/js/bootstrap.min.js"
  integrity="sha384-wfSDF2E50Y2D1uUdj0O3uMBJnjuUD4Ih7YwaYd1iqfktj0Uod8GCExl3Og8ifwB6" crossorigin="anonymous"></script>
<link rel="stylesheet" href="/css/app.css" />


<link href='/favicon.png' rel='icon' type='image/x-icon' />











<link rel="stylesheet" href="/css/fonts.css" media="all">
<link rel="stylesheet" href="/css/main.css" media="all">


</head>

<body>
    <div class="wrapper">
        <nav class="navbar fixed-top navbar-expand-lg navbar-blue navbar-dark">
    <a class="navbar-brand" href="#">
        <img src="/images/logo.svg"
        style="width:40px;">
        <span>Ottawa COVID-19</span>
    </a>

    <button class="navbar-toggler" type="button" data-toggle="collapse" data-target="#navbarSupportedContent"
        aria-controls="navbarSupportedContent" aria-expanded="false" aria-label="Toggle navigation">
        <span class="navbar-toggler-icon"></span>
    </button>

    <div class="collapse navbar-collapse" id="navbarSupportedContent">
        <ul class="navbar-nav ml-auto">
            
                
                    <li class="nav-item">
                        <a class="nav-link" href="/">Home</a>
                    </li>
                
            
                
                <li class="nav-item dropdown">
                    <a 
                        class="nav-link dropdown-toggle" id="navbarDropdownMenuLink" href="#" role="button"
                        data-toggle="dropdown" aria-haspopup="true" aria-expanded="false">
                        Visualizations
                    </a>
                    <div 
                        class="dropdown-menu navbar-dropdown" aria-labelledby="navbarDropdownMenuLink" id="viz-dropdown">
                    
                        <a 
                            class="dropdown-item" 
<<<<<<< Updated upstream
                            href="/#peak-hosp-projections">
=======
                            href="/#peak-hospitalization-projections">
>>>>>>> Stashed changes
                            Peak hospitalization projections
                        </a>
                    
                        <a 
                            class="dropdown-item" 
<<<<<<< Updated upstream
                            href="/#acute-care-projections">
=======
                            href="/#acute-care-hospitalization-projections">
>>>>>>> Stashed changes
                            Acute Care Projections
                        </a>
                    
                        <a 
                            class="dropdown-item" 
                            href="/#icu-projections">
                            ICU Projections
                        </a>
                    
                        <a 
                            class="dropdown-item" 
                            href="/#ventilator-projections">
                            Ventilator Projections
                        </a>
                    
                        <a 
                            class="dropdown-item" 
                            href="/#deaths">
                            Mortality Projections
                        </a>
                    
<<<<<<< Updated upstream
                        <a 
                            class="dropdown-item" 
                            href="/more/#distancing">
                            Physical distancing
                        </a>
                    
                        <a 
                            class="dropdown-item" 
                            href="/more/#flatten-curve">
                            Flattening the curve
                        </a>
                    
=======
>>>>>>> Stashed changes
                    </div>
                </li>
                
            
                
                    <li class="nav-item">
                        <a class="nav-link" href="/model/">Model</a>
                    </li>
                
            
                
<<<<<<< Updated upstream
                    <li class="nav-item">
                        <a class="nav-link" href="/more/">More</a>
                    </li>
=======
                <li class="nav-item dropdown">
                    <a 
                        class="nav-link dropdown-toggle" id="navbarDropdownMenuLink" href="#" role="button"
                        data-toggle="dropdown" aria-haspopup="true" aria-expanded="false">
                        More
                    </a>
                    <div 
                        class="dropdown-menu navbar-dropdown" aria-labelledby="navbarDropdownMenuLink" id="viz-dropdown">
                    
                        <a 
                            class="dropdown-item" 
                            href="/more/#physical-distance-image">
                            Physical distancing
                        </a>
                    
                        <a 
                            class="dropdown-item" 
                            href="/more/#flatten-image">
                            Flattening the curve
                        </a>
                    
                    </div>
                </li>
>>>>>>> Stashed changes
                
            
                
                    <li class="nav-item">
                        <a class="nav-link" href="/contact/">Contact</a>
                    </li>
                
            
                
                    <li class="nav-item">
                        <a class="nav-link" href="/change-log/">Changelog</a>
                    </li>
                
            
        </ul>
    </div>
</nav>

<main class="content" role="main">

  <article class="article">
    

    <h1 class="article-title">Contact</h1>

    

    <div class="article-content">
      


<p><strong>Media contact</strong>: Michaela Schreiter, Media Relations Officer, The Ottawa Hospital, <a href="mailto:mschreiter@toh.ca" class="email">mschreiter@toh.ca</a> ph: 613-222-7674</p>
<p><strong>Science contacts</strong>: Doug Manuel <a href="mailto:dmanuel@ohri.ca" class="email">dmanuel@ohri.ca</a>, Warsame Yusuf <a href="mailto:waryusuf@ohri.ca" class="email">waryusuf@ohri.ca</a>, Alan Forster</p>
<p><strong>Acknowledgements for website and content</strong>: Warsame Yusuf, Rostyslav Vyuha, Yulric Sequeira, Andrew Fitches, and others on Big Life Lab team.</p>
<p><strong>Supporting Ottawa Public Health epidemiologist</strong>: Amira Ali, Jacqueline Willmore, Dara Spatz</p>
<p><strong>Attribution</strong>: COVID-19 icons made by <a href="https://www.flaticon.com/authors/surang" title="surang">surang</a> from <a href="https://www.flaticon.com/" title="Flaticon"> www.flaticon.com</a>.</p>

    </div>
  </article>

  


</main>

<div class="footer-partial" style="display: flex; padding: 0 25%;">
  <div style="align-self: center;">
    <img src="/images/uottawa-logo.png" style="width: 100%;" />
  </div>
  <div style="align-self: center;">
    <img src="/images/toh-logo.jpg" style="width: 100%;" />
  </div>
  <div>
    <img src="/images/oph-logo.png" style="width: 100%;" />
  </div>
</div>

<div style="display: flex; justify-content: center; margin-bottom: 20px;">
  <span style="align-self: center; margin-right: 10px; font-weight: bold;">MADE BY</span>
  <img src="/images/pbl-logo.png" />
</div>
  

  
<|MERGE_RESOLUTION|>--- conflicted
+++ resolved
@@ -4,7 +4,7 @@
 <head>
     <meta charset="utf-8">
 <meta name="viewport" content="width=device-width, initial-scale=1.0">
-<meta name="generator" content="Hugo 0.68.3" />
+<meta name="generator" content="Hugo 0.69.0" />
 
 
 <title>Contact - Ottawa COVID19</title>
@@ -85,21 +85,13 @@
                     
                         <a 
                             class="dropdown-item" 
-<<<<<<< Updated upstream
                             href="/#peak-hosp-projections">
-=======
-                            href="/#peak-hospitalization-projections">
->>>>>>> Stashed changes
                             Peak hospitalization projections
                         </a>
                     
                         <a 
                             class="dropdown-item" 
-<<<<<<< Updated upstream
                             href="/#acute-care-projections">
-=======
-                            href="/#acute-care-hospitalization-projections">
->>>>>>> Stashed changes
                             Acute Care Projections
                         </a>
                     
@@ -121,7 +113,6 @@
                             Mortality Projections
                         </a>
                     
-<<<<<<< Updated upstream
                         <a 
                             class="dropdown-item" 
                             href="/more/#distancing">
@@ -134,8 +125,6 @@
                             Flattening the curve
                         </a>
                     
-=======
->>>>>>> Stashed changes
                     </div>
                 </li>
                 
@@ -147,35 +136,9 @@
                 
             
                 
-<<<<<<< Updated upstream
                     <li class="nav-item">
                         <a class="nav-link" href="/more/">More</a>
                     </li>
-=======
-                <li class="nav-item dropdown">
-                    <a 
-                        class="nav-link dropdown-toggle" id="navbarDropdownMenuLink" href="#" role="button"
-                        data-toggle="dropdown" aria-haspopup="true" aria-expanded="false">
-                        More
-                    </a>
-                    <div 
-                        class="dropdown-menu navbar-dropdown" aria-labelledby="navbarDropdownMenuLink" id="viz-dropdown">
-                    
-                        <a 
-                            class="dropdown-item" 
-                            href="/more/#physical-distance-image">
-                            Physical distancing
-                        </a>
-                    
-                        <a 
-                            class="dropdown-item" 
-                            href="/more/#flatten-image">
-                            Flattening the curve
-                        </a>
-                    
-                    </div>
-                </li>
->>>>>>> Stashed changes
                 
             
                 
