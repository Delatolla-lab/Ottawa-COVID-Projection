--- conflicted
+++ resolved
@@ -55,10 +55,6 @@
 <div class="more-info-images">
 <p><img 
     src="/images/flatten-curve.png"
-<<<<<<< HEAD
-    alt="Flatten the curve diagram. Physical distancing reduces the height of the curve and the curve occurs further out in time. Two curves are presented -- with and without physical distancing." /></p>
-=======
     alt="Flatten the curve diagram. Physical distancing reduces the height of the curve and the curve occurs further out in time. Two curves are presented -- with and without physical distancing."/></p>
->>>>>>> 91cf50e7
 </div>
 </div>