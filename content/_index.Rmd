--- conflicted
+++ resolved
@@ -83,12 +83,8 @@
 
 > There is a lag of several weeks between the current level of physical distancing in the community and the level of effective physical distancing observed in recent hospital census trends. This means the current level of physical distancing in the community is higher than 50%. 
 
-<<<<<<< HEAD
 
 A further explanation of effective physical distancing will be added to the More page soon.
-=======
-> A further explanation of effective physical distancing will be added to the [More](/more) page soon.
->>>>>>> 57dce81e
 
 ## Acute care hospitalization projections
 
