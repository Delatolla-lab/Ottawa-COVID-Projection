--- conflicted
+++ resolved
@@ -108,11 +108,7 @@
 # {#ww-visualization}
 
 ```{r, echo=FALSE, warning=FALSE, message=FALSE}
-<<<<<<< HEAD
-reworked_figure(xaxis = "date", yaxis = list(n1_n2_10_day_call, n1_n2_5_day_call), yaxis2 = list(new_case_5_day_call), titles = c(y = "Normalized viral copies*", y2 = "# of reported new cases", x = "Date", title = "Average COVID-19 viral signal \nin wastewater with respect to new cases"), data = ott_covid_waste)
-=======
 reworked_figure(xaxis = "date", yaxis = list(n1_n2_7_day_call), yaxis2 = list(new_case_7_day_call), titles = c(y = "Normalized viral copies*", y2 = "Number of reported new cases", x = "Date", title = "Ottawa covid-19 viral signal in wastewater"), data = ott_covid_waste)
->>>>>>> 36cf272e
 ```
 * Viral copies data is normalized using a seasonally stable fecal biomarker; pepper mild mottle virus (PMMoV). See [methods](#/model) for more details.
 
