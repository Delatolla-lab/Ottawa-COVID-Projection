---
title: "More Info"
---

<<<<<<< HEAD
There are two main uses of the hospital projections: 

1) Short-term projections (2 to 4 weeks) to inform the immediate need for hospital and critical care services for COVID-19 patients. 

2) Long-term projections (6 weeks to 10 months) to assess how to 'flatten the curve'.  

The projections are created by the team behind [ProjectBigLife.ca](https://www.projectbiglife.ca) at the Ottawa Hospital and the University of Ottawa with input and data from Ottawa Public Health.

## Model accuracy 

Projecting the spread COVID-19 is like forecasting hurricanes. Projections are updated with the latest data, including local data to help understand when and where the hurricane will reach landfall.  

We can't reliably forecast the weather six months out, and we can't forecast COVID-19 six months out. However, we can reliably forecast COVID-19 two to four weeks into the future. Those short-term projections give us time to plan and increase health-care resources as needed. 

That being said, hurricanes and COVID-19 are not the same. We can't prevent a hurricane from reaching the shore or changing its direction. However, we can change the impact of COVID-19 on our local communities through preventative measures like physical distancing.  

Long-range COVID-19 projections provide information on the effectiveness of physical distancing and other preventive measures. 

## Scenarios of physical distancing 

Physical distancing and other preventive measures are the most important factors for projecting long-range (1 to 10 months) COVID-19 cases and hospital use.  

Public Health Ontario projected 100,000 COVID-19 Ontario deaths with no preventative measures and a lower estimate of 3,000 deaths with preventive measures This wide range of estimates (100,000 to 3,000 deaths) reflects different levels of physical distancing.  

A high level of physical distancing will achieve a **97% reduction in deaths** compared to a scenario of no preventive action (100,000 deaths). The wide range in projections is why we need to monitor and update Ottawa projections to reflect how well we achieve COVID-19 prevention. 

 
A definition and description of physical distancing is [here](/more.html) test. 


## What is physical distancing 
=======
---
site: blogdown:::blogdown_site
title: "Ottawa COVID-19 Projections"
date: "Last updated `r format(Sys.time(), '%d %B, %Y, %X EST.')`"
output:
  html_document:
    includes:
       in_header: GA_script.html
    theme: cosmo
  word_document: default
  pdf_document: default
---

## Physical Distancing 
>>>>>>> 8794558f

Physical distancing is the reduction of close contacts between people. Close contact is defined as being within two meters of another person.  

If a person who had close contact with 10 people per day before the COVID-19 pandemic now has close contact with three people per day, their physical distancing score is 70 percent. If they have contact with five people per day, their score is 50 percent.   

In these projection models, a 70 percent physical distancing scenario means that on average the people of Ottawa have reduced their close contacts by 70 percent. Some people, like essential workers, cannot reduce their number of close contacts.

<img src="/images/176989- infographic 50 percent .svg" style="margin-bottom: 15px;" />
<img src="/images/176989- infographic 75 percent.svg" style="margin-bottom: 15px;" />
<img src="/images/176989- infographic No.svg" style="margin-bottom: 15px;" /><|MERGE_RESOLUTION|>--- conflicted
+++ resolved
@@ -2,8 +2,20 @@
 title: "More Info"
 ---
 
-<<<<<<< HEAD
-There are two main uses of the hospital projections: 
+---
+site: blogdown:::blogdown_site
+title: "Ottawa COVID-19 Projections"
+date: "Last updated `r format(Sys.time(), '%d %B, %Y, %X EST.')`"
+output:
+  html_document:
+    includes:
+       in_header: GA_script.html
+    theme: cosmo
+  word_document: default
+  pdf_document: default
+---
+
+## Physical Distancing 
 
 1) Short-term projections (2 to 4 weeks) to inform the immediate need for hospital and critical care services for COVID-19 patients. 
 
@@ -34,22 +46,6 @@
 
 
 ## What is physical distancing 
-=======
----
-site: blogdown:::blogdown_site
-title: "Ottawa COVID-19 Projections"
-date: "Last updated `r format(Sys.time(), '%d %B, %Y, %X EST.')`"
-output:
-  html_document:
-    includes:
-       in_header: GA_script.html
-    theme: cosmo
-  word_document: default
-  pdf_document: default
----
-
-## Physical Distancing 
->>>>>>> 8794558f
 
 Physical distancing is the reduction of close contacts between people. Close contact is defined as being within two meters of another person.  
 
